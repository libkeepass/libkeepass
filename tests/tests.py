# -*- coding: utf-8 -*-
import sys, os
import sys
import unittest

import libkeepass, libkeepass.common, libkeepass.kdb4, libkeepass.kdb3


sys.path.append(os.path.abspath("."))
sys.path.append(os.path.abspath(".."))

from libkeepass.crypto import sha256, transform_key, aes_cbc_decrypt, xor, pad
from libkeepass.crypto import AES_BLOCK_SIZE


class TextCrypto(unittest.TestCase):
    def test_sha256(self):
        self.assertEquals(sha256(b''),
<<<<<<< HEAD
                          b"\xe3\xb0\xc4B\x98\xfc\x1c\x14\x9a\xfb\xf4\xc8\x99o\xb9$'\xaeA"
                          b"\xe4d\x9b\x93L\xa4\x95\x99\x1bxR\xb8U")
=======
            b"\xe3\xb0\xc4B\x98\xfc\x1c\x14\x9a\xfb\xf4\xc8\x99o\xb9$'\xaeA"
            b"\xe4d\x9b\x93L\xa4\x95\x99\x1bxR\xb8U")
>>>>>>> 3b936ca2
        self.assertEquals(len(sha256(b'')), 32)
        self.assertEquals(len(sha256(b'asdf')), 32)

    def test_transform_key(self):
        self.assertEquals(transform_key(sha256(b'a'), sha256(b'b'), 1),
<<<<<<< HEAD
                          b'"$\xe6\x83\xb7\xbf\xa9|\x82W\x01J\xce=\xaa\x8d{\x18\x99|0\x1f\xbbLT4"F\x83\xd0\xc8\xf9')
        self.assertEquals(transform_key(sha256(b'a'), sha256(b'b'), 2000),
                          b'@\xe5Y\x98\xf7\x97$\x0b\x91!\xbefX\xe8\xb6\xbb\t\xefX>\xb3E\x85\xedz\x15\x9c\x96\x03K\x8a\xa1')

    def test_aes_cbc_decrypt(self):
        self.assertEquals(aes_cbc_decrypt(b'datamustbe16byte', sha256(b'b'), b'ivmustbe16bytesl'),
                          b'x]\xb5\xa6\xe3\x10\xf4\x88\x91_\x03\xc6\xb9\xfb`)')
        self.assertEquals(aes_cbc_decrypt(b'datamustbe16byte', sha256(b'c'), b'ivmustbe16bytesl'),
                          b'\x06\x91 \xd9\\\xd8\x14\xa0\xdc\xd7\x82\xa0\x92\xfb\xe8l')
=======
            b'"$\xe6\x83\xb7\xbf\xa9|\x82W\x01J\xce=\xaa\x8d{\x18\x99|0\x1f'
            b'\xbbLT4"F\x83\xd0\xc8\xf9')
        self.assertEquals(transform_key(sha256(b'a'), sha256(b'b'), 2000),
            b'@\xe5Y\x98\xf7\x97$\x0b\x91!\xbefX\xe8\xb6\xbb\t\xefX>\xb3E\x85'
            b'\xedz\x15\x9c\x96\x03K\x8a\xa1')

    def test_aes_cbc_decrypt(self):
        self.assertEquals(aes_cbc_decrypt('datamustbe16byte', sha256(b'b'),
            'ivmustbe16bytesl'),
            b'x]\xb5\xa6\xe3\x10\xf4\x88\x91_\x03\xc6\xb9\xfb`)')
        self.assertEquals(aes_cbc_decrypt('datamustbe16byte', sha256(b'c'),
            'ivmustbe16bytesl'),
            b'\x06\x91 \xd9\\\xd8\x14\xa0\xdc\xd7\x82\xa0\x92\xfb\xe8l')
>>>>>>> 3b936ca2

    def test_xor(self):
        self.assertEquals(xor(b'', b''), b'')
        self.assertEquals(xor(b'\x00', b'\x00'), b'\x00')
        self.assertEquals(xor(b'\x01', b'\x00'), b'\x01')
        self.assertEquals(xor(b'\x01\x01', b'\x00\x01'), b'\x01\x00')
        self.assertEquals(xor(b'banana', b'ananas'), b'\x03\x0f\x0f\x0f\x0f\x12')

    def test_pad(self):
<<<<<<< HEAD
        self.assertEquals(pad(b''), b'\x10\x10\x10\x10\x10\x10\x10\x10\x10\x10\x10\x10\x10\x10\x10\x10')
        self.assertEquals(pad(b'\xff'), b'\xff\x0f\x0f\x0f\x0f\x0f\x0f\x0f\x0f\x0f\x0f\x0f\x0f\x0f\x0f\x0f')
        self.assertEquals(pad(b'\xff\xff'), b'\xff\xff\x0e\x0e\x0e\x0e\x0e\x0e\x0e\x0e\x0e\x0e\x0e\x0e\x0e\x0e')
        self.assertEquals(pad(b'\xff\xff\xff'), b'\xff\xff\xff\x0d\x0d\x0d\x0d\x0d\x0d\x0d\x0d\x0d\x0d\x0d\x0d\x0d')
        self.assertEquals(pad(b'\xff\xff\xff\xff'), b'\xff\xff\xff\xff\x0c\x0c\x0c\x0c\x0c\x0c\x0c\x0c\x0c\x0c\x0c\x0c')
        self.assertEquals(pad(b'\xff\xff\xff\xff\xff'),
                          b'\xff\xff\xff\xff\xff\x0b\x0b\x0b\x0b\x0b\x0b\x0b\x0b\x0b\x0b\x0b')
        self.assertEquals(len(pad(b'\xff')), AES_BLOCK_SIZE)
        self.assertEquals(len(pad(b'\xff' * 0)), AES_BLOCK_SIZE)
        self.assertEquals(len(pad(b'\xff' * 1)), AES_BLOCK_SIZE)
        self.assertEquals(len(pad(b'\xff' * 2)), AES_BLOCK_SIZE)
        self.assertEquals(len(pad(b'\xff' * 15)), AES_BLOCK_SIZE)
        self.assertEquals(len(pad(b'\xff' * 16)), 2 * AES_BLOCK_SIZE)
        self.assertEquals(len(pad(b'\xff' * 17)), 2 * AES_BLOCK_SIZE)
=======
        self.assertEquals(pad(b''),
            b'\x10\x10\x10\x10\x10\x10\x10\x10\x10\x10\x10\x10\x10\x10\x10\x10')
        self.assertEquals(pad(b'\xff'),
            b'\xff\x0f\x0f\x0f\x0f\x0f\x0f\x0f\x0f\x0f\x0f\x0f\x0f\x0f\x0f\x0f')
        self.assertEquals(pad(b'\xff\xff'),
            b'\xff\xff\x0e\x0e\x0e\x0e\x0e\x0e\x0e\x0e\x0e\x0e\x0e\x0e\x0e\x0e')
        self.assertEquals(pad(b'\xff\xff\xff'),
            b'\xff\xff\xff\x0d\x0d\x0d\x0d\x0d\x0d\x0d\x0d\x0d\x0d\x0d\x0d\x0d')
        self.assertEquals(pad(b'\xff\xff\xff\xff'),
            b'\xff\xff\xff\xff\x0c\x0c\x0c\x0c\x0c\x0c\x0c\x0c\x0c\x0c\x0c\x0c')
        self.assertEquals(pad(b'\xff\xff\xff\xff\xff'),
            b'\xff\xff\xff\xff\xff\x0b\x0b\x0b\x0b\x0b\x0b\x0b\x0b\x0b\x0b\x0b')
        self.assertEquals(len(pad(b'\xff')), AES_BLOCK_SIZE)
        self.assertEquals(len(pad(b'\xff'*0)), AES_BLOCK_SIZE)
        self.assertEquals(len(pad(b'\xff'*1)), AES_BLOCK_SIZE)
        self.assertEquals(len(pad(b'\xff'*2)), AES_BLOCK_SIZE)
        self.assertEquals(len(pad(b'\xff'*15)), AES_BLOCK_SIZE)
        self.assertEquals(len(pad(b'\xff'*16)), 2*AES_BLOCK_SIZE)
        self.assertEquals(len(pad(b'\xff'*17)), 2*AES_BLOCK_SIZE)
>>>>>>> 3b936ca2


class TestModule(unittest.TestCase):
    def test_get_kdb_class(self):
        # v3
        self.assertIsNotNone(libkeepass.get_kdb_reader([0x9AA2D903, 0xB54BFB65]))
        self.assertEquals(libkeepass.get_kdb_reader([0x9AA2D903, 0xB54BFB65]),
                          libkeepass.kdb3.KDB3Reader)
        # v4
        self.assertIsNotNone(libkeepass.get_kdb_reader([0x9AA2D903, 0xB54BFB67]))
        self.assertEquals(libkeepass.get_kdb_reader([0x9AA2D903, 0xB54BFB67]),
                          libkeepass.kdb4.KDB4Reader)

        # mythical pre2.x signature
        with self.assertRaisesRegexp(IOError, "Unknown sub signature."):
            libkeepass.get_kdb_reader([0x9AA2D903, 0xB54BFB66, 3, 0])

        # unknown sub signature
        with self.assertRaisesRegexp(IOError, "Unknown sub signature."):
            libkeepass.get_kdb_reader([0x9AA2D903, 0xB54BFB60, 3, 0])
        # valid sub signature, unknown base signature
        with self.assertRaisesRegexp(IOError, "Unknown base signature."):
            libkeepass.get_kdb_reader([0x9AA2D900, 0xB54BFB65, 3, 0])
        # unknown sub signature, unknown base signature
        with self.assertRaisesRegexp(IOError, "Unknown base signature."):
            libkeepass.get_kdb_reader([0x9AA2D900, 0xB54BFB60, 3, 0])


class TestCommon(unittest.TestCase):
    def test_header_dict(self):
        h = libkeepass.common.HeaderDictionary()
        # configure fields
        h.fields = {'first': 1, 'second': 2}

        # set and get via int or name
        h[1] = '1_eins'
        self.assertEquals(h[1], '1_eins')
        self.assertEquals(h['first'], '1_eins')
        h['first'] = '2_eins'
        self.assertEquals(h[1], '2_eins')
        self.assertEquals(h['first'], '2_eins')

        # in fields, but not set
        self.assertRaises(KeyError, lambda: h[2])
        self.assertRaises(KeyError, lambda: h['second'])

        # not even in fields
        self.assertRaises(KeyError, lambda: h[3])
        self.assertRaises(KeyError, lambda: h['third'])

        # attribute access (reading)
        self.assertEquals(h.first, '2_eins')
        self.assertRaises(AttributeError, lambda: h.second)
        self.assertRaises(AttributeError, lambda: h.third)

        # attribute writing
        h.first = '3_eins'
        self.assertEquals(h.first, '3_eins')
        h.second = '1_zwei'
        self.assertEquals(h.second, '1_zwei')
        self.assertEquals(h[2], '1_zwei')
        self.assertEquals(h['second'], '1_zwei')

        # add another field and data
        h.fields['third'] = 3
        h.third = '1_drei'
        self.assertEquals(h.third, '1_drei')
        self.assertEquals(h[3], '1_drei')
        self.assertEquals(h['third'], '1_drei')
        h['third'] = '2_drei'
        self.assertEquals(h.third, '2_drei')
        self.assertEquals(h[3], '2_drei')
        self.assertEquals(h['third'], '2_drei')

        # implicit nice to raw conversion
        h.fields['rounds'] = 4
        h.fmt[4] = '<q'
        h[4] = 3000
        self.assertEquals(h.rounds, 3000)
        self.assertEquals(h.b.rounds, b'\xb8\x0b\x00\x00\x00\x00\x00\x00')
        self.assertEquals(h.b['rounds'], b'\xb8\x0b\x00\x00\x00\x00\x00\x00')
        self.assertEquals(h.b[4], b'\xb8\x0b\x00\x00\x00\x00\x00\x00')
        h['rounds'] = 3001
        self.assertEquals(h.rounds, 3001)
        self.assertEquals(h.b.rounds, b'\xb9\x0b\x00\x00\x00\x00\x00\x00')
        self.assertEquals(h.b['rounds'], b'\xb9\x0b\x00\x00\x00\x00\x00\x00')
        self.assertEquals(h.b[4], b'\xb9\x0b\x00\x00\x00\x00\x00\x00')
        h.rounds = 3002
        self.assertEquals(h.rounds, 3002)
        self.assertEquals(h.b.rounds, b'\xba\x0b\x00\x00\x00\x00\x00\x00')
        self.assertEquals(h.b['rounds'], b'\xba\x0b\x00\x00\x00\x00\x00\x00')
        self.assertEquals(h.b[4], b'\xba\x0b\x00\x00\x00\x00\x00\x00')

        h.b[4] = b'\x70\x17\x00\x00\x00\x00\x00\x00'
        self.assertEquals(h.rounds, 6000)
        self.assertEquals(h.b.rounds, b'\x70\x17\x00\x00\x00\x00\x00\x00')
        self.assertEquals(h.b['rounds'], b'\x70\x17\x00\x00\x00\x00\x00\x00')
        self.assertEquals(h.b[4], b'\x70\x17\x00\x00\x00\x00\x00\x00')
        h.b['rounds'] = b'\x71\x17\x00\x00\x00\x00\x00\x00'
        self.assertEquals(h.rounds, 6001)
        self.assertEquals(h.b.rounds, b'\x71\x17\x00\x00\x00\x00\x00\x00')
        self.assertEquals(h.b['rounds'], b'\x71\x17\x00\x00\x00\x00\x00\x00')
        self.assertEquals(h.b[4], b'\x71\x17\x00\x00\x00\x00\x00\x00')
        h.b.rounds = b'\x72\x17\x00\x00\x00\x00\x00\x00'
        self.assertEquals(h.rounds, 6002)
        self.assertEquals(h.b.rounds, b'\x72\x17\x00\x00\x00\x00\x00\x00')
        self.assertEquals(h.b['rounds'], b'\x72\x17\x00\x00\x00\x00\x00\x00')
        self.assertEquals(h.b[4], b'\x72\x17\x00\x00\x00\x00\x00\x00')

        # raw interface without conversation
        h.fields['hash'] = 5
        h.hash = b'\x91.\xc8\x03\xb2\xceI\xe4\xa5A\x06\x8dIZ'
        self.assertEquals(h.hash, b'\x91.\xc8\x03\xb2\xceI\xe4\xa5A\x06\x8dIZ')
        self.assertEquals(h.b.hash, b'\x91.\xc8\x03\xb2\xceI\xe4\xa5A\x06\x8dIZ')
<<<<<<< HEAD
        # assert False
=======
        #assert False
>>>>>>> 3b936ca2

# created with KeePassX 0.4.3
absfile2 = os.path.abspath('tests/sample7_kpx.kdb')
# created with KeePass 2.19 on linux
filename1 = 'sample1.kdbx'
absfile1 = os.path.abspath('tests/' + filename1)
absfile3 = os.path.abspath('tests/sample2.kdbx')
keyfile3 = os.path.abspath('tests/sample2_keyfile.key')
absfile4 = os.path.abspath('tests/sample3.kdbx')
keyfile4 = os.path.abspath('tests/sample3_keyfile.exe')
absfile5 = os.path.abspath('tests/sample4.kdbx')
keyfile5 = os.path.abspath('tests/sample3_keyfile.exe')

output1 = os.path.abspath('tests/output1.kdbx')
output4 = os.path.abspath('tests/output4.kdbx')


class TestKDB4(unittest.TestCase):
    def test_class_interface(self):
        """Test direct KDB4Reader class usage"""
        kdb = libkeepass.kdb4.KDB4Reader()
        with self.assertRaisesRegexp(TypeError, "Stream does not have the buffer interface."):
            kdb.read_from(absfile1)
        with self.assertRaisesRegexp(IndexError, "No credentials found."):
            with open(absfile1, 'rb') as fh:
                kdb.read_from(fh)
        kdb.add_credentials(password=b'asdf')
        with open(absfile1, 'rb') as fh:
            kdb.read_from(fh)
        self.assertEquals(kdb.opened, True)
        self.assertEquals(kdb.read(32), b'<?xml version="1.0" encoding="ut')

    def test_write_file(self):
        # valid password and plain keyfile, compressed kdb
        with libkeepass.open(absfile1, password=b"asdf") as kdb:
            self.assertEquals(kdb.opened, True)
            self.assertEquals(kdb.read(32), b'<?xml version="1.0" encoding="ut')
            kdb.set_compression(0)
            # kdb.set_comment("this is pretty cool!")
            kdb.clear_credentials()
<<<<<<< HEAD
            kdb.add_credentials(password=b"yxcv")
            with open(output1, 'wb') as outfile:
                kdb.write_to(outfile)
        with libkeepass.open(output1,  password=b"yxcv") as kdb:
=======
            kdb.add_credentials(password="yxcv")
            with open(output1, 'wb') as outfile:
                kdb.write_to(outfile)
        with libkeepass.open(output1, password="yxcv") as kdb:
>>>>>>> 3b936ca2
            self.assertEquals(kdb.read(32), b"<?xml version='1.0' encoding='ut")

        with libkeepass.open(absfile4, password=b"qwer", keyfile=keyfile4) as kdb:
            self.assertEquals(kdb.opened, True)
            self.assertEquals(kdb.read(32), b'<?xml version="1.0" encoding="ut')
            with open(output4, 'wb') as outfile:
                kdb.write_to(outfile)
<<<<<<< HEAD
        with libkeepass.open(output4, password=b"qwer", keyfile=keyfile4) as kdb:
=======
        with libkeepass.open(output4, password="qwer", keyfile=keyfile4) as kdb:
>>>>>>> 3b936ca2
            self.assertEquals(kdb.read(32), b"<?xml version='1.0' encoding='ut")

    def test_open_file(self):
        # file not found, proper exception gets re-raised
        with self.assertRaisesRegexp(IOError, "No such file or directory"):
            with libkeepass.open(filename1, password=b"asdf"):
                pass
        # invalid password
        with self.assertRaisesRegexp(IndexError, "No credentials found."):
            with libkeepass.open(absfile1):
                pass
        # invalid password
        with self.assertRaisesRegexp(IOError, "Master key invalid."):
            with libkeepass.open(absfile1, password=b"invalid"):
                pass
        # invalid keyfile
        with self.assertRaisesRegexp(IOError, "Master key invalid."):
            with libkeepass.open(absfile1, password=b"invalid", keyfile=b"invalid"):
                pass

        # old kdb file
        with libkeepass.open(absfile2, password=b"asdf") as kdb:
            self.assertIsNotNone(kdb)
            self.assertEquals(kdb.opened, True)

        # valid password
        with libkeepass.open(absfile1, password=b"asdf") as kdb:
            self.assertIsNotNone(kdb)
            self.assertEquals(kdb.opened, True)
            self.assertIsInstance(kdb, libkeepass.kdb4.KDB4Reader)

        # valid password and xml keyfile
        with libkeepass.open(absfile3, password=b"asdf", keyfile=keyfile3) as kdb:
            self.assertIsNotNone(kdb)
            self.assertEquals(kdb.opened, True)
            self.assertIsInstance(kdb, libkeepass.kdb4.KDB4Reader)

        # valid password and plain keyfile, compressed kdb
        with libkeepass.open(absfile4, password=b"qwer", keyfile=keyfile4) as kdb:
            self.assertIsNotNone(kdb)
            self.assertEquals(kdb.opened, True)
            self.assertIsInstance(kdb, libkeepass.kdb4.KDB4Reader)

            # read raw data
            tmp1 = kdb.read(32)
            tmp2 = kdb.read(32)
            self.assertIsNotNone(tmp1)
            self.assertEquals(tmp1, b'<?xml version="1.0" encoding="ut')
            self.assertIsNotNone(tmp2)
            self.assertEquals(tmp2, b'f-8" standalone="yes"?>\n<KeePass')
            self.assertNotEquals(tmp1, tmp2)
            self.assertEquals(kdb.tell(), 64)
            kdb.seek(0)
            tmp3 = kdb.read(32)
            self.assertEquals(tmp1, tmp3)
            self.assertNotEquals(tmp2, tmp3)

            # read xml
            xml1 = kdb.obj_root.Root.Group.Entry.String[1].Value
            self.assertEquals(xml1, "Password")
            xml2 = kdb.obj_root.Root.Group.Entry.String[1].Value.get('ProtectedValue')
            kdb.protect()  # re-encrypt protected values again
            xml3 = kdb.obj_root.Root.Group.Entry.String[1].Value
            self.assertEquals(xml2, xml3)
            kdb.unprotect()  # and make passwords clear again
            xml4 = kdb.obj_root.Root.Group.Entry.String[1].Value
            self.assertEquals(xml1, xml4)

            self.assertIsNotNone(kdb.pretty_print())

# # valid password and plain keyfile, uncompressed kdb
# with libkeepass.open(absfile5, password=b"qwer", keyfile=keyfile5) as kdb:
# self.assertIsNotNone(kdb)
# self.assertIsInstance(kdb, libkeepass.kdb4.KDB4Reader)
#
# # read raw data
# tmp1 = kdb.read()
# tmp2 = kdb.read()
# self.assertIsNotNone(tmp1)
#            self.assertIsNotNone(tmp2)
#            self.assertNotEquals(tmp1, tmp2)
#            self.assertEquals(kdb.tell(), 64)
#            kdb.seek(0)
#            tmp3 = kdb.read(32)
#            self.assertEquals(tmp1, tmp3)
#            self.assertNotEquals(tmp2, tmp3)

#            # read xml
#            xml1 = kdb.obj_root.Root.Group.Entry.String[1].Value
#            self.assertEquals(xml1, "Password")
#            xml2 = kdb.obj_root.Root.Group.Entry.String[1].Value.get('ProtectedValue')
#            kdb.protect() # re-encrypt protected values again
#            xml3 = kdb.obj_root.Root.Group.Entry.String[1].Value
#            self.assertEquals(xml2, xml3)
#            kdb.unprotect() # and make passwords clear again
#            xml4 = kdb.obj_root.Root.Group.Entry.String[1].Value
#            self.assertEquals(xml1, xml4)

#            self.assertIsNotNone(kdb.pretty_print())<|MERGE_RESOLUTION|>--- conflicted
+++ resolved
@@ -5,40 +5,22 @@
 
 import libkeepass, libkeepass.common, libkeepass.kdb4, libkeepass.kdb3
 
-
 sys.path.append(os.path.abspath("."))
 sys.path.append(os.path.abspath(".."))
 
 from libkeepass.crypto import sha256, transform_key, aes_cbc_decrypt, xor, pad
 from libkeepass.crypto import AES_BLOCK_SIZE
-
 
 class TextCrypto(unittest.TestCase):
     def test_sha256(self):
         self.assertEquals(sha256(b''),
-<<<<<<< HEAD
-                          b"\xe3\xb0\xc4B\x98\xfc\x1c\x14\x9a\xfb\xf4\xc8\x99o\xb9$'\xaeA"
-                          b"\xe4d\x9b\x93L\xa4\x95\x99\x1bxR\xb8U")
-=======
             b"\xe3\xb0\xc4B\x98\xfc\x1c\x14\x9a\xfb\xf4\xc8\x99o\xb9$'\xaeA"
             b"\xe4d\x9b\x93L\xa4\x95\x99\x1bxR\xb8U")
->>>>>>> 3b936ca2
         self.assertEquals(len(sha256(b'')), 32)
         self.assertEquals(len(sha256(b'asdf')), 32)
 
     def test_transform_key(self):
         self.assertEquals(transform_key(sha256(b'a'), sha256(b'b'), 1),
-<<<<<<< HEAD
-                          b'"$\xe6\x83\xb7\xbf\xa9|\x82W\x01J\xce=\xaa\x8d{\x18\x99|0\x1f\xbbLT4"F\x83\xd0\xc8\xf9')
-        self.assertEquals(transform_key(sha256(b'a'), sha256(b'b'), 2000),
-                          b'@\xe5Y\x98\xf7\x97$\x0b\x91!\xbefX\xe8\xb6\xbb\t\xefX>\xb3E\x85\xedz\x15\x9c\x96\x03K\x8a\xa1')
-
-    def test_aes_cbc_decrypt(self):
-        self.assertEquals(aes_cbc_decrypt(b'datamustbe16byte', sha256(b'b'), b'ivmustbe16bytesl'),
-                          b'x]\xb5\xa6\xe3\x10\xf4\x88\x91_\x03\xc6\xb9\xfb`)')
-        self.assertEquals(aes_cbc_decrypt(b'datamustbe16byte', sha256(b'c'), b'ivmustbe16bytesl'),
-                          b'\x06\x91 \xd9\\\xd8\x14\xa0\xdc\xd7\x82\xa0\x92\xfb\xe8l')
-=======
             b'"$\xe6\x83\xb7\xbf\xa9|\x82W\x01J\xce=\xaa\x8d{\x18\x99|0\x1f'
             b'\xbbLT4"F\x83\xd0\xc8\xf9')
         self.assertEquals(transform_key(sha256(b'a'), sha256(b'b'), 2000),
@@ -52,7 +34,6 @@
         self.assertEquals(aes_cbc_decrypt('datamustbe16byte', sha256(b'c'),
             'ivmustbe16bytesl'),
             b'\x06\x91 \xd9\\\xd8\x14\xa0\xdc\xd7\x82\xa0\x92\xfb\xe8l')
->>>>>>> 3b936ca2
 
     def test_xor(self):
         self.assertEquals(xor(b'', b''), b'')
@@ -62,22 +43,6 @@
         self.assertEquals(xor(b'banana', b'ananas'), b'\x03\x0f\x0f\x0f\x0f\x12')
 
     def test_pad(self):
-<<<<<<< HEAD
-        self.assertEquals(pad(b''), b'\x10\x10\x10\x10\x10\x10\x10\x10\x10\x10\x10\x10\x10\x10\x10\x10')
-        self.assertEquals(pad(b'\xff'), b'\xff\x0f\x0f\x0f\x0f\x0f\x0f\x0f\x0f\x0f\x0f\x0f\x0f\x0f\x0f\x0f')
-        self.assertEquals(pad(b'\xff\xff'), b'\xff\xff\x0e\x0e\x0e\x0e\x0e\x0e\x0e\x0e\x0e\x0e\x0e\x0e\x0e\x0e')
-        self.assertEquals(pad(b'\xff\xff\xff'), b'\xff\xff\xff\x0d\x0d\x0d\x0d\x0d\x0d\x0d\x0d\x0d\x0d\x0d\x0d\x0d')
-        self.assertEquals(pad(b'\xff\xff\xff\xff'), b'\xff\xff\xff\xff\x0c\x0c\x0c\x0c\x0c\x0c\x0c\x0c\x0c\x0c\x0c\x0c')
-        self.assertEquals(pad(b'\xff\xff\xff\xff\xff'),
-                          b'\xff\xff\xff\xff\xff\x0b\x0b\x0b\x0b\x0b\x0b\x0b\x0b\x0b\x0b\x0b')
-        self.assertEquals(len(pad(b'\xff')), AES_BLOCK_SIZE)
-        self.assertEquals(len(pad(b'\xff' * 0)), AES_BLOCK_SIZE)
-        self.assertEquals(len(pad(b'\xff' * 1)), AES_BLOCK_SIZE)
-        self.assertEquals(len(pad(b'\xff' * 2)), AES_BLOCK_SIZE)
-        self.assertEquals(len(pad(b'\xff' * 15)), AES_BLOCK_SIZE)
-        self.assertEquals(len(pad(b'\xff' * 16)), 2 * AES_BLOCK_SIZE)
-        self.assertEquals(len(pad(b'\xff' * 17)), 2 * AES_BLOCK_SIZE)
-=======
         self.assertEquals(pad(b''),
             b'\x10\x10\x10\x10\x10\x10\x10\x10\x10\x10\x10\x10\x10\x10\x10\x10')
         self.assertEquals(pad(b'\xff'),
@@ -97,19 +62,19 @@
         self.assertEquals(len(pad(b'\xff'*15)), AES_BLOCK_SIZE)
         self.assertEquals(len(pad(b'\xff'*16)), 2*AES_BLOCK_SIZE)
         self.assertEquals(len(pad(b'\xff'*17)), 2*AES_BLOCK_SIZE)
->>>>>>> 3b936ca2
 
 
 class TestModule(unittest.TestCase):
+
     def test_get_kdb_class(self):
         # v3
         self.assertIsNotNone(libkeepass.get_kdb_reader([0x9AA2D903, 0xB54BFB65]))
         self.assertEquals(libkeepass.get_kdb_reader([0x9AA2D903, 0xB54BFB65]),
-                          libkeepass.kdb3.KDB3Reader)
+            libkeepass.kdb3.KDB3Reader)
         # v4
         self.assertIsNotNone(libkeepass.get_kdb_reader([0x9AA2D903, 0xB54BFB67]))
         self.assertEquals(libkeepass.get_kdb_reader([0x9AA2D903, 0xB54BFB67]),
-                          libkeepass.kdb4.KDB4Reader)
+            libkeepass.kdb4.KDB4Reader)
 
         # mythical pre2.x signature
         with self.assertRaisesRegexp(IOError, "Unknown sub signature."):
@@ -127,6 +92,7 @@
 
 
 class TestCommon(unittest.TestCase):
+
     def test_header_dict(self):
         h = libkeepass.common.HeaderDictionary()
         # configure fields
@@ -212,17 +178,13 @@
         h.hash = b'\x91.\xc8\x03\xb2\xceI\xe4\xa5A\x06\x8dIZ'
         self.assertEquals(h.hash, b'\x91.\xc8\x03\xb2\xceI\xe4\xa5A\x06\x8dIZ')
         self.assertEquals(h.b.hash, b'\x91.\xc8\x03\xb2\xceI\xe4\xa5A\x06\x8dIZ')
-<<<<<<< HEAD
-        # assert False
-=======
         #assert False
->>>>>>> 3b936ca2
 
 # created with KeePassX 0.4.3
 absfile2 = os.path.abspath('tests/sample7_kpx.kdb')
 # created with KeePass 2.19 on linux
 filename1 = 'sample1.kdbx'
-absfile1 = os.path.abspath('tests/' + filename1)
+absfile1 = os.path.abspath('tests/'+filename1)
 absfile3 = os.path.abspath('tests/sample2.kdbx')
 keyfile3 = os.path.abspath('tests/sample2_keyfile.key')
 absfile4 = os.path.abspath('tests/sample3.kdbx')
@@ -235,6 +197,7 @@
 
 
 class TestKDB4(unittest.TestCase):
+
     def test_class_interface(self):
         """Test direct KDB4Reader class usage"""
         kdb = libkeepass.kdb4.KDB4Reader()
@@ -243,7 +206,7 @@
         with self.assertRaisesRegexp(IndexError, "No credentials found."):
             with open(absfile1, 'rb') as fh:
                 kdb.read_from(fh)
-        kdb.add_credentials(password=b'asdf')
+        kdb.add_credentials(password='asdf')
         with open(absfile1, 'rb') as fh:
             kdb.read_from(fh)
         self.assertEquals(kdb.opened, True)
@@ -251,41 +214,30 @@
 
     def test_write_file(self):
         # valid password and plain keyfile, compressed kdb
-        with libkeepass.open(absfile1, password=b"asdf") as kdb:
+        with libkeepass.open(absfile1, password="asdf") as kdb:
             self.assertEquals(kdb.opened, True)
             self.assertEquals(kdb.read(32), b'<?xml version="1.0" encoding="ut')
             kdb.set_compression(0)
-            # kdb.set_comment("this is pretty cool!")
+            #kdb.set_comment("this is pretty cool!")
             kdb.clear_credentials()
-<<<<<<< HEAD
-            kdb.add_credentials(password=b"yxcv")
-            with open(output1, 'wb') as outfile:
-                kdb.write_to(outfile)
-        with libkeepass.open(output1,  password=b"yxcv") as kdb:
-=======
             kdb.add_credentials(password="yxcv")
             with open(output1, 'wb') as outfile:
                 kdb.write_to(outfile)
         with libkeepass.open(output1, password="yxcv") as kdb:
->>>>>>> 3b936ca2
             self.assertEquals(kdb.read(32), b"<?xml version='1.0' encoding='ut")
 
-        with libkeepass.open(absfile4, password=b"qwer", keyfile=keyfile4) as kdb:
+        with libkeepass.open(absfile4, password="qwer", keyfile=keyfile4) as kdb:
             self.assertEquals(kdb.opened, True)
             self.assertEquals(kdb.read(32), b'<?xml version="1.0" encoding="ut')
             with open(output4, 'wb') as outfile:
                 kdb.write_to(outfile)
-<<<<<<< HEAD
-        with libkeepass.open(output4, password=b"qwer", keyfile=keyfile4) as kdb:
-=======
         with libkeepass.open(output4, password="qwer", keyfile=keyfile4) as kdb:
->>>>>>> 3b936ca2
             self.assertEquals(kdb.read(32), b"<?xml version='1.0' encoding='ut")
 
     def test_open_file(self):
         # file not found, proper exception gets re-raised
         with self.assertRaisesRegexp(IOError, "No such file or directory"):
-            with libkeepass.open(filename1, password=b"asdf"):
+            with libkeepass.open(filename1, password="asdf"):
                 pass
         # invalid password
         with self.assertRaisesRegexp(IndexError, "No credentials found."):
@@ -293,32 +245,32 @@
                 pass
         # invalid password
         with self.assertRaisesRegexp(IOError, "Master key invalid."):
-            with libkeepass.open(absfile1, password=b"invalid"):
+            with libkeepass.open(absfile1, password="invalid"):
                 pass
         # invalid keyfile
         with self.assertRaisesRegexp(IOError, "Master key invalid."):
-            with libkeepass.open(absfile1, password=b"invalid", keyfile=b"invalid"):
+            with libkeepass.open(absfile1, password="invalid", keyfile="invalid"):
                 pass
 
         # old kdb file
-        with libkeepass.open(absfile2, password=b"asdf") as kdb:
+        with libkeepass.open(absfile2, password="asdf") as kdb:
             self.assertIsNotNone(kdb)
             self.assertEquals(kdb.opened, True)
 
         # valid password
-        with libkeepass.open(absfile1, password=b"asdf") as kdb:
+        with libkeepass.open(absfile1, password="asdf") as kdb:
             self.assertIsNotNone(kdb)
             self.assertEquals(kdb.opened, True)
             self.assertIsInstance(kdb, libkeepass.kdb4.KDB4Reader)
 
         # valid password and xml keyfile
-        with libkeepass.open(absfile3, password=b"asdf", keyfile=keyfile3) as kdb:
+        with libkeepass.open(absfile3, password="asdf", keyfile=keyfile3) as kdb:
             self.assertIsNotNone(kdb)
             self.assertEquals(kdb.opened, True)
             self.assertIsInstance(kdb, libkeepass.kdb4.KDB4Reader)
 
         # valid password and plain keyfile, compressed kdb
-        with libkeepass.open(absfile4, password=b"qwer", keyfile=keyfile4) as kdb:
+        with libkeepass.open(absfile4, password="qwer", keyfile=keyfile4) as kdb:
             self.assertIsNotNone(kdb)
             self.assertEquals(kdb.opened, True)
             self.assertIsInstance(kdb, libkeepass.kdb4.KDB4Reader)
@@ -350,15 +302,15 @@
 
             self.assertIsNotNone(kdb.pretty_print())
 
-# # valid password and plain keyfile, uncompressed kdb
-# with libkeepass.open(absfile5, password=b"qwer", keyfile=keyfile5) as kdb:
-# self.assertIsNotNone(kdb)
-# self.assertIsInstance(kdb, libkeepass.kdb4.KDB4Reader)
+#        # valid password and plain keyfile, uncompressed kdb
+#        with libkeepass.open(absfile5, password="qwer", keyfile=keyfile5) as kdb:
+#            self.assertIsNotNone(kdb)
+#            self.assertIsInstance(kdb, libkeepass.kdb4.KDB4Reader)
 #
-# # read raw data
-# tmp1 = kdb.read()
-# tmp2 = kdb.read()
-# self.assertIsNotNone(tmp1)
+#            # read raw data
+#            tmp1 = kdb.read()
+#            tmp2 = kdb.read()
+#            self.assertIsNotNone(tmp1)
 #            self.assertIsNotNone(tmp2)
 #            self.assertNotEquals(tmp1, tmp2)
 #            self.assertEquals(kdb.tell(), 64)
