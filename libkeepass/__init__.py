# -*- coding: utf-8 -*-
import io
from contextlib import contextmanager

<<<<<<< HEAD
from .common import read_signature
from .kdb3 import KDB3Reader, KDB3_SIGNATURE
from .kdb4 import KDB4Reader, KDB4_SIGNATURE
=======
import libkeepass.common, libkeepass.kdb3, libkeepass.kdb4
>>>>>>> 3b936ca2

BASE_SIGNATURE = 0x9AA2D903

_kdb_readers = {
    kdb3.KDB3_SIGNATURE[1]: kdb3.KDB3Reader,
    #0xB54BFB66: KDB4Reader, # pre2.x may work, untested
    kdb4.KDB4_SIGNATURE[1]: kdb4.KDB4Reader,
    }

@contextmanager
def open(filename, **credentials):
    """
    A contextmanager to open the KeePass file with `filename`. Use a `password`
    and/or `keyfile` named argument for decryption.
    
    Files are identified using their signature and a reader suitable for 
    the file format is intialized and returned.
    
    Note: `keyfile` is currently not supported for v3 KeePass files.
    """
    kdb = None
    try:
        with io.open(filename, 'rb') as stream:
            signature = common.read_signature(stream)
            cls = get_kdb_reader(signature)
            kdb = cls(stream, **credentials)
            yield kdb
            kdb.close()
    except:
        if kdb: kdb.close()
        raise

def add_kdb_reader(sub_signature, cls):
    """
    Add or overwrite the class used to process a KeePass file.
    
    KeePass uses two signatures to identify files. The base signature is 
    always `0x9AA2D903`. The second/sub signature varies. For example
    KeePassX uses the v3 sub signature `0xB54BFB65` and KeePass2 the v4 sub 
    signature `0xB54BFB67`.
    
    Use this method to add or replace a class by givin a `sub_signature` as
    integer and a class, which should be a subclass of 
    `keepass.common.KDBFile`.
    """
    _kdb_readers[sub_signature] = cls

def get_kdb_reader(signature):
    """
    Retrieve the class used to process a KeePass file by `signature`, which
    is a a tuple or list with two elements. The first being the base signature 
    and the second the sub signature as integers.
    """
    if signature[0] != BASE_SIGNATURE:
        raise IOError('Unknown base signature.')
    
    if signature[1] not in _kdb_readers:
        raise IOError('Unknown sub signature.')
    
    return _kdb_readers[signature[1]]
<|MERGE_RESOLUTION|>--- conflicted
+++ resolved
@@ -2,13 +2,7 @@
 import io
 from contextlib import contextmanager
 
-<<<<<<< HEAD
-from .common import read_signature
-from .kdb3 import KDB3Reader, KDB3_SIGNATURE
-from .kdb4 import KDB4Reader, KDB4_SIGNATURE
-=======
 import libkeepass.common, libkeepass.kdb3, libkeepass.kdb4
->>>>>>> 3b936ca2
 
 BASE_SIGNATURE = 0x9AA2D903
 
