# -*- coding: utf-8 -*-
import io
from contextlib import contextmanager

# Python 2 BytesIO has no getbuffer method
if not hasattr(io.BytesIO(), 'getbuffer'):
    class BytesIO(io.BytesIO):
        def getbuffer(self):
            return memoryview(self.getvalue())
    io.BytesIO = BytesIO


import libkeepass.common
import libkeepass.kdb3
import libkeepass.kdb4


BASE_SIGNATURE = 0x9AA2D903

_kdb_readers = {
    libkeepass.kdb3.KDB3_SIGNATURE[1]: libkeepass.kdb3.KDB3Reader,
    # 0xB54BFB66: KDB4Reader, # pre2.x may work, untested
    libkeepass.kdb4.KDB4_SIGNATURE[1]: libkeepass.kdb4.KDB4Reader,
}

@contextmanager
def open(filename, mode='rb+', **credentials):
    """
    A contextmanager to open the KeePass file with `filename`. Use a `password`
    and/or `keyfile` named argument for decryption.
    
    Files are identified using their signature and a reader suitable for 
    the file format is intialized and returned.
    
    Note: `keyfile` is currently not supported for v3 KeePass files.
    """
    kdb = None
    try:
        with io.open(filename, mode) as stream:
<<<<<<< HEAD
            signature = libkeepass.common.read_signature(stream)
=======
            signature = common.read_signature(stream)
>>>>>>> 77054be2
            cls = get_kdb_reader(signature)
            kdb = cls(stream, **credentials)
            yield kdb
            kdb.close()
    except:
        if kdb:
            kdb.close()
        raise


def add_kdb_reader(sub_signature, cls):
    """
    Add or overwrite the class used to process a KeePass file.
    
    KeePass uses two signatures to identify files. The base signature is 
    always `0x9AA2D903`. The second/sub signature varies. For example
    KeePassX uses the v3 sub signature `0xB54BFB65` and KeePass2 the v4 sub 
    signature `0xB54BFB67`.
    
    Use this method to add or replace a class by givin a `sub_signature` as
    integer and a class, which should be a subclass of 
    `keepass.common.KDBFile`.
    """
    _kdb_readers[sub_signature] = cls


def get_kdb_reader(signature):
    """
    Retrieve the class used to process a KeePass file by `signature`, which
    is a a tuple or list with two elements. The first being the base signature 
    and the second the sub signature as integers.
    """
    if signature[0] != BASE_SIGNATURE:
        raise IOError('Unknown base signature.')

    if signature[1] not in _kdb_readers:
        raise IOError('Unknown sub signature.')

    return _kdb_readers[signature[1]]
<|MERGE_RESOLUTION|>--- conflicted
+++ resolved
@@ -37,11 +37,7 @@
     kdb = None
     try:
         with io.open(filename, mode) as stream:
-<<<<<<< HEAD
             signature = libkeepass.common.read_signature(stream)
-=======
-            signature = common.read_signature(stream)
->>>>>>> 77054be2
             cls = get_kdb_reader(signature)
             kdb = cls(stream, **credentials)
             yield kdb
