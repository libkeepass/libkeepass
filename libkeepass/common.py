# -*- coding: utf-8 -*-

import sys

IS_PYTHON_3 = sys.hexversion >= 0x3000000

# file header

class HeaderDictionary(dict):
    """
    A dictionary on steroids for comfortable header field storage and
    manipulation.

    Header fields must be defined in the `fields` property before filling the
    dictionary with data. The `fields` property is a simple dictionary, where
    keys are field names (string) and values are field ids (int)::

        >>> h.fields['rounds'] = 4

    Now you can set and get values using the field id or the field name
    interchangeably::

        >>> h[4] = 3000
        >>> print h['rounds']
        3000
        >>> h['rounds'] = 6000
        >>> print h[4]
        6000

    It is also possible to get and set data using the field name as an
    attribute::

        >>> h.rounds = 9000
        >>> print h[4]
        9000
        >>> print h.rounds
        9000

    For some fields it is more comfortable to unpack their byte value into
    a numeric or character value (eg. the transformation rounds). For those
    fields add a format string to the `fmt` dictionary. Use the field id as
    key::

        >>> h.fmt[4] = '<q'

    Continue setting the value as before if you have it as a number and if you
    need it as a number, get it like before. Only when you have the packed value
    use a different interface::

        >>> h.b.rounds = '\x70\x17\x00\x00\x00\x00\x00\x00'
        >>> print h.b.rounds
        '\x70\x17\x00\x00\x00\x00\x00\x00'
        >>> print h.rounds
        6000

    The `b` (binary?) attribute is a special way to set and get data in its
    packed format, while the usual attribute or dictionary access allows
    setting and getting a numeric value::

        >>> h.rounds = 3000
        >>> print h.b.rounds
        '\xb8\x0b\x00\x00\x00\x00\x00\x00'
        >>> print h.rounds
        3000

    """
    fields = {}
    fmt = {}

    def __init__(self, *args):
        dict.__init__(self, *args)

    def __getitem__(self, key):
        if isinstance(key, int):
            return dict.__getitem__(self, key)
        else:
            return dict.__getitem__(self, self.fields[key])

    def __setitem__(self, key, val):
        if isinstance(key, int):
            dict.__setitem__(self, key, val)
        else:
            dict.__setitem__(self, self.fields[key], val)

    def __getattr__(self, key):
        class wrap(object):
            def __init__(self, d):
                object.__setattr__(self, 'd', d)
            def __getitem__(self, key):
                fmt = self.d.fmt.get(self.d.fields.get(key, key))
                if fmt: return struct.pack(fmt, self.d[key])
                else: return self.d[key]
            __getattr__ = __getitem__
            def __setitem__(self, key, val):
                fmt = self.d.fmt.get(self.d.fields.get(key, key))
                if fmt: self.d[key] = struct.unpack(fmt, val)[0]
                else: self.d[key] = val
            __setattr__ = __setitem__

        if key == 'b':
            return wrap(self)
        try:
            return self.__getitem__(key)
        except KeyError:
            raise AttributeError(key)

    def __setattr__(self, key, val):
        try:
            return self.__setitem__(key, val)
        except KeyError:
            return dict.__setattr__(self, key, val)


# file baseclass

import io
from dateutil.parser import parse
from libkeepass.crypto import sha256

class KDBFile(object):
    def __init__(self, stream=None, **credentials):
        # list of hashed credentials (pre-transformation)
        self.keys = []
        self.add_credentials(**credentials)

        # the buffer containing the decrypted/decompressed payload from a file
        self.in_buffer = None
        # the buffer filled with data for writing back to a file before
        # encryption/compression
        self.out_buffer = None
        # position in the `in_buffer` where the payload begins
        self.header_length = None
        # decryption success flag, set this to true upon verification of the
        # encryption masterkey. if this is True `in_buffer` must contain
        # clear data.
        self.opened = False

        # the raw/basic file handle, expect it to be closed after __init__!
        if stream is not None:
<<<<<<< HEAD
            if not self._is_file(stream):
                raise TypeError('Stream does not have the buffer interface.')
=======
>>>>>>> 14f5a3a3
            self.read_from(stream)

    def _is_file(self, stream):
        if isinstance(stream, io.IOBase):
            return True
        if not IS_PYTHON_3 and isinstance(stream, file):
            return True
        return False

    def read_from(self, stream):
        if not self._is_file(stream):
            raise TypeError('Stream does not have the buffer interface.')
        self._read_header(stream)
        self._decrypt(stream)

    def _read_header(self, stream):
        raise NotImplementedError('The _read_header method was not '
            'implemented propertly.')

    def _decrypt(self, stream):
        self._make_master_key()
        # move read pointer beyond the file header
        if self.header_length is None:
            raise IOError('Header length unknown. Parse the header first!')
        stream.seek(self.header_length)

    def write_to(self, stream):
        raise NotImplementedError('The write_to() method was not implemented.')

    def add_credentials(self, **credentials):
        if 'password' in  credentials:
            self.add_key_hash(sha256(credentials['password'].encode('utf-8')))
        if 'keyfile' in credentials:
            self.add_key_hash(load_keyfile(credentials['keyfile']))

    def clear_credentials(self):
        """Remove all previously set encryption key hashes."""
        self.keys = []

    def add_key_hash(self, key_hash):
        """
        Add an encryption key hash, can be a hashed password or a hashed
        keyfile. Two things are important: must be SHA256 hashes and sequence is
        important: first password if any, second key file if any.
        """
        if key_hash is not None:
            self.keys.append(key_hash)

    def _make_master_key(self):
        if len(self.keys) == 0:
            raise IndexError('No credentials found.')

    def close(self):
        if self.in_buffer:
            self.in_buffer.close()

    def read(self, n=-1):
        """
        Read the decrypted and uncompressed data after the file header.
        For example, in KDB4 this would be plain, utf-8 xml.

        Note that this is the source data for the lxml.objectify element tree
        at `self.obj_root`. Any changes made to the parsed element tree will
        NOT be reflected in that data stream! Use `self.pretty_print` to get
        XML output from the element tree.
        """
        if self.in_buffer:
            return self.in_buffer.read(n)

    def seek(self, offset, whence=io.SEEK_SET):
        if self.in_buffer:
            return self.in_buffer.seek(offset, whence)

    def tell(self):
        if self.in_buffer:
            return self.in_buffer.tell()

    def merge(self, other):
        "Merges the other file into this one."
        if parse(self.obj_root.Meta.DatabaseNameChanged) < parse(other.obj_root):
            self.obj_root.Meta.DatebaseName = other.obj_root.Meta.DatabaseName
            self.obj_root.Meta.DatebaseNameChanged = other.obj_root.Meta.DatabaseNameChanged


# loading keyfiles

import base64
import hashlib
from lxml import etree

def load_keyfile(filename):
    try:
        return load_xml_keyfile(filename)
    except:
        pass
    try:
        return load_plain_keyfile(filename)
    except:
        pass

def load_xml_keyfile(filename):
    """
    // Sample XML file:
    // <?xml version="1.0" encoding="utf-8"?>
    // <KeyFile>
    //     <Meta>
    //         <Version>1.00</Version>
    //     </Meta>
    //     <Key>
    //         <Data>ySFoKuCcJblw8ie6RkMBdVCnAf4EedSch7ItujK6bmI=</Data>
    //     </Key>
    // </KeyFile>
    """
    with open(filename, 'r') as f:
        # ignore meta, currently there is only version "1.00"
        tree = etree.parse(f).getroot()
        # read text from key, data and convert from base64
        return base64.b64decode(tree.find('Key/Data').text)
    raise IOError('Could not parse XML keyfile.')

def load_plain_keyfile(filename):
    """
    A "plain" keyfile is a file containing only the key.
    Any other file (JPEG, MP3, ...) can also be used as keyfile.
    """
    with open(filename, 'rb') as f:
        key = f.read()
        # if the length is 32 bytes we assume it is the key
        if len(key) == 32:
            return key
        # if the length is 64 bytes we assume the key is hex encoded
        if len(key) == 64:
            return key.decode('hex')
        # anything else may be a file to hash for the key
        return sha256(key)
    raise IOError('Could not read keyfile.')

#

import struct

def stream_unpack(stream, offset, length, typecode='I'):
    if offset is not None:
        stream.seek(offset)
    data = stream.read(length)
    return struct.unpack('<'+typecode, data)[0]

def read_signature(stream):
    sig1 = stream_unpack(stream, 0, 4)
    sig2 = stream_unpack(stream, None, 4)
    #ver_minor = stream_unpack(stream, None, 2, 'h')
    #ver_major = stream_unpack(stream, None, 2, 'h')
    #return (sig1, sig2, ver_major, ver_minor)
    return (sig1, sig2)<|MERGE_RESOLUTION|>--- conflicted
+++ resolved
@@ -137,11 +137,6 @@
 
         # the raw/basic file handle, expect it to be closed after __init__!
         if stream is not None:
-<<<<<<< HEAD
-            if not self._is_file(stream):
-                raise TypeError('Stream does not have the buffer interface.')
-=======
->>>>>>> 14f5a3a3
             self.read_from(stream)
 
     def _is_file(self, stream):
