--- conflicted
+++ resolved
@@ -1,20 +1,13 @@
 # -*- coding: utf-8 -*-
 import hashlib
 import struct
-
 from Crypto.Cipher import AES
-<<<<<<< HEAD
-from .pureSalsa20 import Salsa20
-=======
->>>>>>> 3b936ca2
 
 AES_BLOCK_SIZE = 16
-
 
 def sha256(s):
     """Return SHA256 digest of the string `s`."""
     return bytes(hashlib.sha256(s).digest())
-
 
 def transform_key(key, seed, rounds):
     """Transform `key` with `seed` `rounds` times using AES ECB."""
@@ -26,31 +19,21 @@
     # return hash of transformed key
     return sha256(key)
 
-
 def aes_cbc_decrypt(data, key, enc_iv):
     """Decrypt and return `data` with AES CBC."""
     cipher = AES.new(key, AES.MODE_CBC, enc_iv)
     return cipher.decrypt(data)
 
-
 def aes_cbc_encrypt(data, key, enc_iv):
     cipher = AES.new(key, AES.MODE_CBC, enc_iv)
     return cipher.encrypt(data)
 
-
 def unpad(data):
-<<<<<<< HEAD
-    extra = data[-1]
-    return data[:len(data) - extra]
-
-=======
     return data[:len(data)-bytearray(data)[-1]]
->>>>>>> 3b936ca2
 
 def pad(s):
     n = AES_BLOCK_SIZE - len(s) % AES_BLOCK_SIZE
     return s + n * struct.pack('b', n)
-
 
 def xor(aa, bb):
     """Return a bytearray of a bytewise XOR of `aa` and `bb`."""
