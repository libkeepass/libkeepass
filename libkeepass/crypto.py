--- conflicted
+++ resolved
@@ -1,13 +1,8 @@
 # -*- coding: utf-8 -*-
 import hashlib
 import struct
-<<<<<<< HEAD
 from Crypto.Cipher import AES, Salsa20
-=======
-from Crypto.Cipher import AES
-from libkeepass.pureSalsa20 import Salsa20
 from libkeepass.twofish import Twofish
->>>>>>> 3afb427c
 
 AES_BLOCK_SIZE = 16
 
