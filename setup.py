--- conflicted
+++ resolved
@@ -1,7 +1,6 @@
 from setuptools import setup
 
 setup(
-<<<<<<< HEAD
     name="libkeepass",
     version="0.1.2",
     packages=["libkeepass"],
@@ -24,18 +23,6 @@
         "Programming Language :: Python :: 2.7",
         "Programming Language :: Python :: 3.2",
         "Programming Language :: Python :: 3.3",
-    ]
-=======
-    name = "libkeepass",
-    version = "0.1.6",
-    packages = ["libkeepass"],
-    author = "Nikolay Amelichev",
-    author_email = "nickamelichev@gmail.com",
-    description = "A library to access keepass v3 (keepass1) and v4 (keepass2) files",
-    license = "GPL",
-    keywords = "keepass library",
-    url = "https://github.com/nvamelichev/libkeepass",   # project home page, if any
-    install_requires=["lxml==3.2.1", "nose==1.3.0", "pycrypto==2.6.1"],
+    ],
     test_suite="tests"
->>>>>>> cdb681d1
 )